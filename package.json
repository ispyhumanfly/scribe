{
    "name": "@flypapertech/scribe",
    "version": "0.11.1",
    "description": "Database modeling services.",
    "exports": "./dist/scribe.cli.js",
    "type": "module",
    "engines": {
        "node": ">=14.16"
    },
    "bin": {
        "scribe": "./dist/scribe.cli.js"
    },
    "publishConfig": {
        "access": "public"
    },
    "scripts": {
        "build": "rm -rf dist; node_modules/.bin/tsc --project .; cp ./src/default.table.schema.json ./dist/default.table.schema.json",
        "test": "TS_NODE_TRANSPILE_ONLY=1 node_modules/.bin/mocha",
        "start": "node_modules/.bin/ts-node src/scribe.cli.ts"
    },
    "repository": {
        "type": "git",
        "url": "git+https://github.com/flypapertech/scribe.git"
    },
    "author": "Logikgate",
    "license": "MIT",
    "bugs": {
        "url": "https://github.com/flypapertech/scribe/issues"
    },
    "homepage": "https://github.com/flypapertech/scribe#readme",
    "dependencies": {
        "@redis/client": "^1.2.0",
        "ajv": "6.12.6",
        "cluster": "^0.7.7",
        "diff-match-patch": "^1.0.1",
        "dotenv": "^16.4.5",
        "express": "4.19.2",
        "express-bunyan-logger": "1.2.0",
        "luxon": "3.4.4",
        "mkdirp": "3.0.1",
<<<<<<< HEAD
        "node-fetch": "3.2.10",
        "pg-promise": "10.15.4",
=======
        "node-fetch": "3.3.2",
        "pg-promise": "10.9.2",
>>>>>>> bab59ada
        "pgtools": "1.0.1",
        "pluralize": "8.0.0",
        "redis": "4.2.0",
        "sqlstring": "2.3.3",
        "url-join": "5.0.0",
        "yargs": "17.7.2"
    },
    "devDependencies": {
        "@types/chai": "4.3.3",
        "@types/chai-http": "4.2.0",
        "@types/diff-match-patch": "^1.0.32",
        "@types/express": "4.17.13",
        "@types/express-serve-static-core": "^4.17.30",
        "@types/lodash": "^4.14.117",
        "@types/luxon": "3.4.2",
        "@types/mkdirp": "2.0.0",
        "@types/mocha": "9.1.1",
        "@types/node": "^16.11.7",
        "@types/pg": "^8.11.2",
        "@types/pluralize": "0.0.29",
        "@types/request": "^2.47.1",
        "@types/serve-static": "^1.15.0",
        "@types/url-join": "4.0.0",
        "@types/yargs": "17.0.11",
        "@typescript-eslint/eslint-plugin": "5.33.1",
        "@typescript-eslint/parser": "5.33.1",
        "chai": "4.3.6",
        "chai-http": "4.3.0",
        "eslint": "8.22.0",
        "eslint-config-prettier": "8.5.0",
        "eslint-plugin-import": "2.26.0",
        "eslint-plugin-jsdoc": "39.3.6",
        "eslint-plugin-mocha": "8.0.0",
        "eslint-plugin-prettier": "4.2.1",
        "eslint-plugin-simple-import-sort": "7.0.0",
        "eslint-plugin-sort-class-members": "1.14.1",
        "mocha": "10.0.0",
        "prettier": "2.7.1",
        "prettier-eslint": "15.0.1",
        "should": "^13.2.3",
        "ts-node": "10.9.1",
        "typescript": "4.7.4",
        "uglify-es": "3.3.9"
    }
}<|MERGE_RESOLUTION|>--- conflicted
+++ resolved
@@ -38,13 +38,8 @@
         "express-bunyan-logger": "1.2.0",
         "luxon": "3.4.4",
         "mkdirp": "3.0.1",
-<<<<<<< HEAD
-        "node-fetch": "3.2.10",
+        "node-fetch": "3.3.2",
         "pg-promise": "10.15.4",
-=======
-        "node-fetch": "3.3.2",
-        "pg-promise": "10.9.2",
->>>>>>> bab59ada
         "pgtools": "1.0.1",
         "pluralize": "8.0.0",
         "redis": "4.2.0",
